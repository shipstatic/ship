--- conflicted
+++ resolved
@@ -19,7 +19,6 @@
 `;
 
 exports[`CLI Basics > Output Snapshots > help output should match snapshot 1`] = `
-<<<<<<< HEAD
 "[1mUSAGE[22m
   ship <path>               🚀 Deploy static sites with simplicity
 
@@ -52,38 +51,10 @@
   --version                 Show version information
 
 [2mPlease report any issues to https://github.com/shipstatic/ship/issues[22m
-
-=======
-"Usage: ship [options] [command] [path]
-
-🚀 Deploy static sites with simplicity
-
-Arguments:
-  path             Path to deploy
-
-Options:
-  --version        Show version information
-  --api-key <key>  API key for authentication
-  --config <file>  Custom config file path
-  --api-url <url>  API URL (for development)
-  --json           Output results in JSON format
-  --no-color       Disable colored output
-  --preserve-dirs  Preserve directory structure in deployment
-  -h, --help       display help for command
-
-Commands:
-  ping             Check API connectivity
-  whoami           Get current account information
-  deployments      Manage deployments
-  aliases          Manage aliases
-  account          Manage account
-  completion       Setup shell completion
->>>>>>> 771e6703
 "
 `;
 
 exports[`CLI Basics > Output Snapshots > no args help output should match snapshot 1`] = `
-<<<<<<< HEAD
 "[1mUSAGE[22m
   ship <path>               🚀 Deploy static sites with simplicity
 
@@ -116,32 +87,5 @@
   --version                 Show version information
 
 [2mPlease report any issues to https://github.com/shipstatic/ship/issues[22m
-
-=======
-"Usage: ship [options] [command] [path]
-
-🚀 Deploy static sites with simplicity
-
-Arguments:
-  path             Path to deploy
-
-Options:
-  --version        Show version information
-  --api-key <key>  API key for authentication
-  --config <file>  Custom config file path
-  --api-url <url>  API URL (for development)
-  --json           Output results in JSON format
-  --no-color       Disable colored output
-  --preserve-dirs  Preserve directory structure in deployment
-  -h, --help       display help for command
-
-Commands:
-  ping             Check API connectivity
-  whoami           Get current account information
-  deployments      Manage deployments
-  aliases          Manage aliases
-  account          Manage account
-  completion       Setup shell completion
->>>>>>> 771e6703
 "
 `;